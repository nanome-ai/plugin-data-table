<script setup>
import { computed, ref } from 'vue'
import { useConfirm } from 'primevue/useconfirm'
import { STATUS } from '../ws'
import { useSessionStore } from '../store/session'

import ComplexGraph from '../components/ComplexGraph.vue'
import ComplexTable from '../components/ComplexTable.vue'
import EditFrame from '../components/EditFrame.vue'
import NewColumn from '../components/NewColumn.vue'
import IntroPanel from '../components/IntroPanel.vue'

const props = defineProps({
  id: String
})

const session = useSessionStore()
const confirm = useConfirm()

const settings = ref(null)
const showGraphs = ref(false)

const showFullscreenGraph = computed({
  get: () => session.selectedGraph !== null,
  set: value => {
    if (!value) session.selectGraph(null)
  }
})

const toggleSelectionMode = () => {
  session.selectionMode = !session.selectionMode
  session.selectedFrames = []
}

const confirmDelete = e => {
  confirm.require({
    target: e.currentTarget,
    message: 'Are you sure you want to delete the selected frame(s)?',
    icon: 'pi pi-trash',
    acceptClass: 'p-button-danger',
    acceptLabel: 'Delete',
    rejectClass: 'p-button-secondary p-button-text',
    rejectLabel: 'Cancel',
    accept: () => {
      session.deleteSelection()
    }
  })
}

session.connect(props.id)
</script>

<template>
  <IntroPanel
    v-if="session.status === STATUS.ONLINE && !session.selectedComplexes.length"
  >
    <div class="mb-3 text-xl">Select an entry to begin</div>
    <MultiSelect
      v-model="session.selectedComplexes"
      :options="session.complexes"
      class="w-full"
      option-label="name"
      option-value="index"
      placeholder="click here"
      @change="({ value }) => session.selectComplexes(value)"
    />
  </IntroPanel>

  <div v-else class="h-full flex-center">
    <div
      class="flex flex-column surface-card max-w-full max-h-full min-w-2 p-4 shadow-2 border-round text-center"
    >
      <div class="absolute bottom-0 right-0 p-2 text-300">
        {{ props.id }}
      </div>

      <div v-if="session.status === STATUS.OFFLINE">
        <div>Disconnected</div>
        <div class="py-4">
          <i class="pi pi-times-circle text-6xl" />
        </div>
        <Button @click="session.connect(props.id)">Reconnect</Button>
      </div>

      <div v-else-if="session.status === STATUS.CONNECTING">
        <div>Connecting...</div>
        <div class="py-4">
          <i class="pi pi-spin pi-spinner text-6xl" />
        </div>
      </div>

      <template v-else>
        <div class="flex min-h-0">
          <div class="flex flex-column min-w-0">
            <div class="mt-2 flex justify-content-center gap-2">
              <span class="p-float-label">
                <MultiSelect
                  v-model="session.selectedComplexes"
                  :options="session.complexes"
                  class="w-15rem p-inputwrapper-filled"
                  option-label="name"
                  option-value="index"
                  placeholder="select an entry"
                  @change="({ value }) => session.selectComplexes(value)"
                />
                <label>Entries</label>
              </span>

              <NewColumn />

              <Button
                class="p-button-outlined"
                icon="pi pi-cog"
                label="settings"
                @click="e => settings.toggle(e)"
              />

              <OverlayPanel ref="settings">
                <div class="mt-1 flex flex-column gap-3">
                  <span class="mt-3 p-float-label">
                    <MultiSelect
                      v-model="session.selectedColumns"
                      :options="session.columns"
                      :max-selected-labels="0.1"
                      class="w-full p-inputwrapper-filled"
                      placeholder="toggle columns"
                      selected-items-label="toggle columns"
                    />
                    <label>Show Columns</label>
                  </span>

                  <span class="mt-3 p-float-label">
                    <Dropdown
                      v-model="session.nameColumn"
                      :options="session.columns"
                      class="w-full p-inputwrapper-filled"
                      placeholder="no name column"
                    />
                    <label>Name Column</label>
                  </span>

                  <label class="flex align-items-center">
                    <i class="mr-2 pi pi-eye" />
                    <span class="mr-auto">Large Thumbnails</span>
                    <InputSwitch v-model="session.largeThumbnails" />
                  </label>

<<<<<<< HEAD
=======
                  <label class="flex align-items-center">
                    <i class="mr-2 pi pi-search-plus" />
                    <span class="mr-auto">Font Size</span>
                    <SelectButton
                      class="ml-3"
                      v-model="session.fontSize"
                      :options="[
                        { label: 'sm', value: '12px' },
                        { label: 'md', value: '16px' },
                        { label: 'lg', value: '24px' }
                      ]"
                      option-label="label"
                      option-value="value"
                    />
                  </label>

>>>>>>> 9158b5c2
                  <Button
                    v-tooltip.bottom="'using RDKit'"
                    :disabled="session.hasRDKitProperties"
                    :loading="session.loading"
                    class="p-button-outlined"
                    label="calculate properties"
                    icon="pi pi-server"
                    @click="session.calculateProperties"
                  />
                </div>
              </OverlayPanel>

              <ToggleButton
                v-model="showGraphs"
                class="ml-auto"
                on-icon="pi pi-chart-bar"
                off-icon="pi pi-chart-bar"
                on-label="hide graphs"
                off-label="show graphs"
              />
            </div>

            <ComplexTable
              class="flex-grow-1"
              :multi-select="session.selectionMode"
            />
          </div>

          <template v-if="showGraphs">
            <Divider layout="vertical" />

            <div
              class="pl-2 flex flex-column overflow-auto"
              style="min-width: 33%"
            >
              <ComplexGraph
                v-for="graph in session.graphs"
                :key="graph.id"
                :graph="graph"
              />

              <div class="flex-center flex-wrap gap-2">
                <Button
                  class="p-button-text"
                  label="new graph"
                  icon="pi pi-plus"
                  @click="session.addGraph(false)"
                />

                <Button
                  v-if="session.selectedFrames.length"
                  class="p-button-text"
                  label="new graph from selection"
                  icon="pi pi-plus"
                  @click="session.addGraph(true)"
                />
              </div>
            </div>
          </template>
        </div>

        <div class="pt-4">
          <template v-if="session.selectionMode">
            <Button
              :disabled="!session.selectedFrames.length"
              class="mx-2 p-button-danger"
              @click="confirmDelete"
            >
              <i class="mr-2 pi pi-trash" /> Delete
            </Button>
            <Menu
              ref="duplicate"
              :model="[
                {
                  label: 'single entry',
                  icon: 'pi pi-file',
                  command: () => session.splitSelection(true, false)
                },
                {
                  label: 'multiple entries',
                  icon: 'pi pi-copy',
                  command: () => session.splitSelection(false, false)
                }
              ]"
              popup
            />
            <Button
              :disabled="!session.selectedFrames.length"
              class="mx-2"
              @click="e => $refs.duplicate.toggle(e)"
            >
              <i class="mr-2 pi pi-clone" /> Duplicate
            </Button>
            <Menu
              ref="split"
              :model="[
                {
                  label: 'single entry',
                  icon: 'pi pi-file',
                  command: () => session.splitSelection(true, true)
                },
                {
                  label: 'multiple entries',
                  icon: 'pi pi-copy',
                  command: () => session.splitSelection(false, true)
                }
              ]"
              popup
            />
            <Button
              :disabled="!session.selectedFrames.length"
              class="mx-2"
              @click="e => $refs.split.toggle(e)"
            >
              <i class="mr-2 pi pi-clone" /> Split
            </Button>
            <Button
              :disabled="!session.selectedFrames.length"
              class="mx-2"
              @click="session.hideSelection"
            >
              <i class="mr-2 pi pi-eye-slash" /> Hide
            </Button>
          </template>

          <Button
            v-if="session.hiddenFrames.length"
            class="mx-2 p-button-outlined"
            @click="session.unhideAll"
          >
            <i class="mr-2 pi pi-eye" /> Unhide All
          </Button>

          <Button class="mx-2 p-button-outlined" @click="toggleSelectionMode">
            {{ session.selectionMode ? 'Cancel' : 'Selection Mode' }}
          </Button>

          <EditFrame v-if="!session.selectionMode" />
        </div>

        <Sidebar v-model:visible="showFullscreenGraph" position="full">
          <ComplexGraph
            v-if="showFullscreenGraph"
            :graph="session.selectedGraph"
            fullscreen
          />
        </Sidebar>
      </template>
    </div>
  </div>
</template><|MERGE_RESOLUTION|>--- conflicted
+++ resolved
@@ -145,8 +145,6 @@
                     <InputSwitch v-model="session.largeThumbnails" />
                   </label>
 
-<<<<<<< HEAD
-=======
                   <label class="flex align-items-center">
                     <i class="mr-2 pi pi-search-plus" />
                     <span class="mr-auto">Font Size</span>
@@ -163,7 +161,6 @@
                     />
                   </label>
 
->>>>>>> 9158b5c2
                   <Button
                     v-tooltip.bottom="'using RDKit'"
                     :disabled="session.hasRDKitProperties"
