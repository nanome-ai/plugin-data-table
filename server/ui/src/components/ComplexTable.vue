<script setup>
import { computed, ref, toRef, watch } from 'vue'
import { useSessionStore } from '../store/session'

import { FilterMatchMode, FilterOperator } from 'primevue/api'
import DataTable from 'primevue/datatable'
import Column from 'primevue/column'

const OPERATOR_MAP = {
  [FilterMatchMode.EQUALS]: '=',
  [FilterMatchMode.NOT_EQUALS]: '≠',
  [FilterMatchMode.LESS_THAN]: '<',
  [FilterMatchMode.LESS_THAN_OR_EQUAL_TO]: '≤',
  [FilterMatchMode.GREATER_THAN]: '>',
  [FilterMatchMode.GREATER_THAN_OR_EQUAL_TO]: '≥'
}

const props = defineProps({
  multiSelect: Boolean
})

const session = useSessionStore()
const fontSize = toRef(session, 'fontSize')

const sortField = ref(null)
const selection = computed({
  get: () => {
    return props.multiSelect ? session.selectedFrames : session.selectedFrame
  },
  set: value => {
    if (props.multiSelect) {
      session.selectedFrames = value
    } else {
      session.selectedFrame = value
    }
  }
})

const filteredColumns = computed(() => {
  const columns = session.displayColumns.filter(c => c !== session.nameColumn)
  columns.unshift(session.nameColumn)
  return columns
})

const filteredRows = computed(() => {
  return session.frames.filter(f => !session.hiddenFrames.includes(f.id))
})

const filters = ref({})
const activeFilters = ref([])

watch(
  filters,
  () => {
    activeFilters.value = []
    filteredColumns.value.forEach(column => {
      const { constraints } = filters.value[column] || {}
      if (!constraints) return

      Object.entries(constraints).forEach(([index, constraint]) => {
        if (constraint.value === null) return
        let op =
          OPERATOR_MAP[constraint.matchMode] ||
          constraint.matchMode.replace(/[A-Z]/g, ' $&').trim().toLowerCase()
        const text = `${column} ${op} ${constraint.value}`
        activeFilters.value.push({ column, index, constraint, text })
      })
    })
  },
  { deep: true }
)

const resetFilters = () => {
  filters.value = {}
  for (const column of session.columns) {
    const matchMode = {
      text: FilterMatchMode.CONTAINS,
      numeric: FilterMatchMode.LESS_THAN
    }[session.columnTypes[column]]

    filters.value[column] = {
      operator: FilterOperator.AND,
      constraints: [{ matchMode, value: null }]
    }
  }
}

watch(() => session.columnTypes, resetFilters, { immediate: true })

const onColumnReorder = (...args) => {
  console.log('onColumnReorder', ...args)
}

const onRowSelect = e => {
  if (props.multiSelect) return
  session.selectFrame(e.data.id)
}

const resetFilter = filter => {
  const constraints = filters.value[filter.column].constraints
  if (constraints.length > 1) {
    constraints.splice(filter.index, 1)
  } else {
    constraints[filter.index].value = null
  }
}
</script>

<template>
  <div class="mt-2 overflow-auto">
    <DataTable
      v-model:filters="filters"
      v-model:selection="selection"
      v-model:sortField="sortField"
      :loading="!session.frames.length || session.loading"
      :meta-key-selection="false"
      :selection-mode="props.multiSelect ? 'multiple' : 'single'"
      :value="filteredRows"
      data-key="id"
      filter-display="menu"
      reorderable-columns
      removable-sort
      @column-reorder="onColumnReorder"
      @row-select="onRowSelect"
    >
      <template #header>
        <div v-if="activeFilters.length" class="flex">
          <Button
            icon="pi pi-filter-slash"
            label="Clear Filters"
            class="p-button-outlined p-button-sm"
            @click="resetFilters()"
          />
          <Chip
            v-for="filter in activeFilters"
            :key="filter.text"
            :label="filter.text"
            class="ml-2"
            removable
            @remove="resetFilter(filter)"
          />
        </div>
      </template>
      <template #empty><div class="p-4">No entries</div></template>
      <template #loading><div class="p-4">Loading...</div></template>

      <Column
        v-if="props.multiSelect"
        selection-mode="multiple"
        header-class="w-3rem"
      >
        <template #body="{ data }">
          <Checkbox v-model="selection" :value="data" @click.stop />
        </template>
      </Column>
      <Column
        field="frame"
        header="Frame"
        body-class="text-center white-space-nowrap"
        sortable
      >
        <template #body="{ data }">{{ data.frame }}</template>
      </Column>
      <Column field="image" header="Image" body-class="py-0 text-center">
        <template #body="{ data }">
          <Image
<<<<<<< HEAD
            v-if="session.getImage(data.id)"
            :src="session.getImage(data.id)"
=======
            v-if="session.getImage(data.index)"
            :src="session.getImage(data.index)"
>>>>>>> 9158b5c2
            :image-class="session.largeThumbnails ? 'h-8rem' : 'h-4rem'"
            preview
          />
          <div
            v-else
            :class="session.largeThumbnails ? 'h-8rem' : 'h-4rem'"
            class="inline-flex align-items-center"
          >
            <i class="pi pi-exclamation-triangle text-500 text-5xl" />
          </div>
        </template>
      </Column>
      <Column
        v-for="col in filteredColumns"
        :key="col"
        :field="col"
        :header="col"
        :data-type="session.columnTypes[col]"
        body-class="text-center"
        sortable
      >
        <template #filter="{ filterCallback, filterModel }">
          <InputText
            v-if="session.columnTypes[col] === 'text'"
            v-model="filterModel.value"
            :placeholder="`Search ${col}`"
            class="p-column-filter"
            @keydown.enter="filterCallback"
          />
          <InputNumber
            v-if="session.columnTypes[col] === 'numeric'"
            v-model="filterModel.value"
            class="p-column-filter"
            @keydown.enter="filterCallback"
          />
        </template>
      </Column>
    </DataTable>
  </div>
</template>

<style scoped>
:deep(.p-datatable-thead) {
  position: sticky;
  top: 0;
  z-index: 1;
}

:deep(.p-datatable-table) {
  font-size: v-bind(fontSize);
  user-select: none;
}
</style><|MERGE_RESOLUTION|>--- conflicted
+++ resolved
@@ -164,13 +164,8 @@
       <Column field="image" header="Image" body-class="py-0 text-center">
         <template #body="{ data }">
           <Image
-<<<<<<< HEAD
             v-if="session.getImage(data.id)"
             :src="session.getImage(data.id)"
-=======
-            v-if="session.getImage(data.index)"
-            :src="session.getImage(data.index)"
->>>>>>> 9158b5c2
             :image-class="session.largeThumbnails ? 'h-8rem' : 'h-4rem'"
             preview
           />
